--- conflicted
+++ resolved
@@ -47,13 +47,8 @@
         return_new: bool = ...,
         return_old: bool = ...,
         sync: Optional[Any] = ...,
-<<<<<<< HEAD
     ) -> Dict: ...
-=======
-        silent: bool = ...,
-    ) -> Union[Dict, bool]: ...
     def properties(self) -> Dict: ...
->>>>>>> ddd6347c
 
 class VertexCollection(Collection): ...
 class EdgeCollection(Collection): ...