--- conflicted
+++ resolved
@@ -23,78 +23,19 @@
       >
         Create Table
       </v-card-title>
-<<<<<<< HEAD
-
-      <v-card-text class="px-4 pt-4 pb-1">
-        <v-layout wrap>
-          <v-flex>
-            <v-text-field
-              id="table-name"
-              autofocus
-              filled
-              v-model="newTable"
-              label="Table name"
-              :error-messages="tableCreationError"
-            />
-          </v-flex>
-        </v-layout>
-        <v-layout wrap>
-          <v-flex
-            class="pr-2"
-            xs6
-          >
-            <v-file-input
-              id="file-selector"
-              clearable
-              filled
-              label="Upload file"
-              prepend-icon=""
-              prepend-inner-icon="attach_file"
-              single-line
-              @change="handleFileInput"
-            />
-          </v-flex>
-          <v-flex
-            class="pl-2"
-            xs6
-          >
-            <v-select
-              id="file-type"
-              filled
-              label="File type"
-              v-if="typeList.length"
-              v-model="selectedType"
-              :items="typeList"
-            />
-          </v-flex>
-        </v-layout>
-      </v-card-text>
-
-      <v-divider></v-divider>
-
-      <v-card-actions class="px-4 py-3">
-        <validation-errors :errors="errors" class="pr-3"></validation-errors>
-        <v-spacer></v-spacer>
-        <v-btn id="create-table" :disabled="tableCreateDisabled" @click="createTable">
-          Create Table
-        </v-btn>
-      </v-card-actions>
-=======
       <file-upload-form
         :types="types"
         :workspace="workspace"
         @success="uploadSuccess"
-      />
->>>>>>> 54dda8d0
+      >
+        <!-- <validation-errors :errors="errors" class="pr-3"></validation-errors> -->
+      </file-upload-form>
     </v-card>
   </v-dialog>
 </template>
 
 <script lang="ts">
-<<<<<<< HEAD
 import { UploadType, ValidationError } from 'multinet';
-=======
->>>>>>> 54dda8d0
 import Vue from 'vue';
 
 import api from '@/api';
@@ -111,27 +52,12 @@
     workspace: String,
   },
   components: {
-<<<<<<< HEAD
     ValidationErrors,
-=======
     FileUploadForm,
->>>>>>> 54dda8d0
   },
   data() {
     return {
       tableDialog: false,
-<<<<<<< HEAD
-      selectedType: null as string | null,
-      file: null as File | null,
-      newTable: '',
-      types: {
-        csv: {extension: ['csv'], queryCall: 'csv'},
-        newick: {extension: ['phy', 'tree'], queryCall: 'newick'},
-        nested_json: {extension: ['json'], queryCall: 'nested_json'},
-        d3_json: {extension: ['json'], queryCall: 'd3_json'},
-      } as FileTypeTable,
-      errors: [] as ValidationError[],
-=======
       types: [
         {
           extension: ['csv'],
@@ -140,42 +66,14 @@
           displayName: 'CSV',
         },
       ] as FileType[],
->>>>>>> 54dda8d0
+      errors: [] as ValidationError[],
+
     };
   },
   methods: {
-<<<<<<< HEAD
-    handleFileInput(file: File) {
-      this.selectedType = this.fileType(file);
-      this.file = file;
-    },
-
-    async createTable() {
-      const queryType: UploadType = this.types[this.selectedType as string].queryCall;
-
-      if (this.file === null) {
-        // throw new Error('this.file must not be null');
-        return;
-      }
-
-      try {
-        await api.uploadTable(this.workspace, this.newTable, {
-          type: queryType,
-          data: this.file,
-        });
-
-        // this.tableCreationError = null;
-        this.$emit('success');
-        this.tableDialog = false;
-      } catch (err) {
-        // this.tableCreationError = err.response.data.message;
-        this.errors = err.data.errors;
-      }
-=======
     uploadSuccess() {
       this.tableDialog = false;
       this.$emit('success');
->>>>>>> 54dda8d0
     },
   },
 });
