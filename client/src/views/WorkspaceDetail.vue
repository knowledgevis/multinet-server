--- conflicted
+++ resolved
@@ -133,6 +133,8 @@
 import GraphDialog from '@/components/GraphDialog.vue';
 import TableDialog from '@/components/TableDialog.vue';
 
+import { FileTypeTable } from '@/types';
+
 export default Vue.extend({
   name: 'WorkspaceDetail',
   components: {
@@ -144,12 +146,6 @@
   data() {
     return {
       editing: false,
-<<<<<<< HEAD
-      tables: [],
-      nodeTables: [],
-      edgeTables: [],
-      graphs: [],
-=======
       fileTypes: {
         csv: {extension: ['csv'], queryCall: 'csv'},
         newick: {extension: ['phy', 'tree'], queryCall: 'newick'},
@@ -159,7 +155,6 @@
       nodeTables: [] as string[],
       edgeTables: [] as string[],
       graphs: [] as string[],
->>>>>>> 29e10b42
     };
   },
   watch: {
