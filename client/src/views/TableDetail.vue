<template>
<div>
<<<<<<< HEAD
  <div class="nav">
    <div class="return-nav">
      <router-link :to="`/${workspace}/`" class="Button"><i class="fas fa-home"></i> to main table view</router-link>
    </div>
  </div>
  <div class="wrapper">
      <h1>Table: {{`${this.workspace}/${this.table}`}}</h1>
      <table>
      <thead>
        <tr >
        <th v-for="head in this.headers" :key="head" class="head">
          {{head}}
        </th>
        </tr>
      </thead>

      <tbody class="row-wrap">
        <tr v-for="(row, index) in rowKeys" :key="row.value" :class="classNameByIndex(index)">
          <td v-for="col in row" :key="col.key" class="col">
          {{col.value}}
        </td>
        </tr>
      </tbody>
  
      </table>
  </div>
=======
<h1>Table: {{`${this.workspace}/${this.table}`}}</h1>
  <table>
    <thead>
      <tr >
      <th v-for="head in this.headers" :key="head" class="head">
        {{head}}
      </th>
      </tr>
    </thead>
    <tbody v-for="(row, index) in rowKeys" :key="row[0].value" class="row-wrap">
      <tr :class="rowClassName(index)">
        <td v-for="col in row" :key="col.key" class="col">
          {{col.value}}
        </td>
      </tr>
    </tbody>
  </table>
>>>>>>> 808fd73c
  </div>
</template>
<script>
import api from '@/api'
import Button from '@/components/Button'

export default {
  name: 'TableDetail',
  components: {
    'v-button':Button,
  },
  props: ['workspace', 'table'],
  data () {
    return {
      rowKeys:[],
      headers:[]
    }
  },
  methods: {
    rowClassName(index) {
      return index % 2 == 0 ? 'even-row' : 'odd-row';
    },
    async update () {
      const response = await api().post('multinet/graphql', {query: `query {
        tables (workspace: "${this.workspace}", name: "${this.table}") {
          name,
          rows{
            total,
            rows(offset: 0, limit: 30){
              key,
              columns{
                key,
                value
              }
            }
          },
        }
      }`});
      let table = response.data.data.tables[0];
      this.rowKeys = table.rows.rows.map(r=> r.columns.filter(c=> c.key != "_rev"))
      this.headers = this.rowKeys[0].map(k=> k.key.startsWith("_") ? k.key.slice(1) : k.key);
    }
  },
  watch: {
    workspace () {
      this.update()
    },
    table () {
      this.update()
    }
  },
  created () {
    this.update()
  }
}
</script>

<style scoped>
.nav{
  position: fixed;
  top:0px;
  left:0px;
  right:0px;
  height:60px;
  background-color: #F3F6F6;
}

.return-nav{
  height:100px;
  margin: 5px 10px;
  float:left;
}
.return-nav button{
  background-color: #F3F6F6;
  box-shadow: 0 0 0 0;
}
.fa-home{
  font-size: 20px;
}
.wrapper{
  padding:25px 0 0 0;
}
table{
  margin:auto;
}
th.head{
text-transform: uppercase;
 background-color: #55B8CD;
 color:#fff;
 padding: 15px 25px;
 letter-spacing:1.5px;
}
tr.even-row {
  background-color: #F3F6F6;
  padding: 10px 10px;
}
tr.odd-row {
  margin:3px;
  padding: 10px 10px;
}
td.col{
margin:5px;
padding:5px 25px;
}
</style><|MERGE_RESOLUTION|>--- conflicted
+++ resolved
@@ -1,6 +1,5 @@
 <template>
 <div>
-<<<<<<< HEAD
   <div class="nav">
     <div class="return-nav">
       <router-link :to="`/${workspace}/`" class="Button"><i class="fas fa-home"></i> to main table view</router-link>
@@ -9,43 +8,22 @@
   <div class="wrapper">
       <h1>Table: {{`${this.workspace}/${this.table}`}}</h1>
       <table>
-      <thead>
-        <tr >
-        <th v-for="head in this.headers" :key="head" class="head">
-          {{head}}
-        </th>
-        </tr>
-      </thead>
-
-      <tbody class="row-wrap">
-        <tr v-for="(row, index) in rowKeys" :key="row.value" :class="classNameByIndex(index)">
-          <td v-for="col in row" :key="col.key" class="col">
-          {{col.value}}
-        </td>
-        </tr>
-      </tbody>
-  
+        <thead>
+          <tr >
+            <th v-for="head in this.headers" :key="head" class="head">
+              {{head}}
+            </th>
+          </tr>
+        </thead>
+        <tbody class="row-wrap">
+          <tr v-for="(row, index) in rowKeys" :key="row.value" :class="rowClassName(index)">
+            <td v-for="col in row" :key="col.key" class="col">
+              {{col.value}}
+            </td>
+          </tr>
+        </tbody>
       </table>
   </div>
-=======
-<h1>Table: {{`${this.workspace}/${this.table}`}}</h1>
-  <table>
-    <thead>
-      <tr >
-      <th v-for="head in this.headers" :key="head" class="head">
-        {{head}}
-      </th>
-      </tr>
-    </thead>
-    <tbody v-for="(row, index) in rowKeys" :key="row[0].value" class="row-wrap">
-      <tr :class="rowClassName(index)">
-        <td v-for="col in row" :key="col.key" class="col">
-          {{col.value}}
-        </td>
-      </tr>
-    </tbody>
-  </table>
->>>>>>> 808fd73c
   </div>
 </template>
 <script>
